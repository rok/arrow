--- conflicted
+++ resolved
@@ -56,7 +56,6 @@
             pass
 
     flight = None
-<<<<<<< HEAD
     class MockContextManager:
         def __enter__(self):
             return self
@@ -66,9 +65,6 @@
         pass
     class FlightClient(MockContextManager):
         pass
-=======
-    FlightClient, FlightServerBase = context_like, context_like
->>>>>>> 0884fd13
     ServerAuthHandler, ClientAuthHandler = object, object
     ServerMiddleware, ServerMiddlewareFactory = object, object
     ClientMiddleware, ClientMiddlewareFactory = object, object
