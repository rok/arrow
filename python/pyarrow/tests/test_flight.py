# Licensed to the Apache Software Foundation (ASF) under one
# or more contributor license agreements.  See the NOTICE file
# distributed with this work for additional information
# regarding copyright ownership.  The ASF licenses this file
# to you under the Apache License, Version 2.0 (the
# "License"); you may not use this file except in compliance
# with the License.  You may obtain a copy of the License at
#
#   http://www.apache.org/licenses/LICENSE-2.0
#
# Unless required by applicable law or agreed to in writing,
# software distributed under the License is distributed on an
# "AS IS" BASIS, WITHOUT WARRANTIES OR CONDITIONS OF ANY
# KIND, either express or implied.  See the License for the
# specific language governing permissions and limitations
# under the License.

import ast
import base64
import itertools
import os
import pathlib
import signal
import struct
import tempfile
import threading
import time
import traceback
import json
from datetime import datetime

try:
    import numpy as np
except ImportError:
    np = None
import pytest
import pyarrow as pa

from pyarrow.lib import IpcReadOptions, tobytes
from pyarrow.util import find_free_port
from pyarrow.tests import util

try:
    from pyarrow import flight
    from pyarrow.flight import (
        FlightClient, FlightServerBase,
        ServerAuthHandler, ClientAuthHandler,
        ServerMiddleware, ServerMiddlewareFactory,
        ClientMiddleware, ClientMiddlewareFactory,
    )
except ImportError:
    class context_like(object):
        def __enter__(self):
            return self
        def __exit__(self, exc_type, exc_value, traceback):
            pass

    flight = None
    class MockContextManager:
<<<<<<< HEAD
        def __init__(self, *args, **kwargs):
=======
        def __enter__(self):
            return self
        def __exit__(self, exc_type, exc_val, exc_tb):
>>>>>>> 68444213
            pass
    class FlightServerBase(MockContextManager):
        pass
    class FlightClient(MockContextManager):
        pass
    ServerAuthHandler, ClientAuthHandler = object, object
    ServerMiddleware, ServerMiddlewareFactory = object, object
    ClientMiddleware, ClientMiddlewareFactory = object, object

# Marks all of the tests in this module
# Ignore these with pytest ... -m 'not flight'
pytestmark = pytest.mark.flight


def test_import():
    # So we see the ImportError somewhere
    import pyarrow.flight  # noqa


def resource_root():
    """Get the path to the test resources directory."""
    if not os.environ.get("ARROW_TEST_DATA"):
        raise RuntimeError("Test resources not found; set "
                           "ARROW_TEST_DATA to <repo root>/testing/data")
    return pathlib.Path(os.environ["ARROW_TEST_DATA"]) / "flight"


def read_flight_resource(path):
    """Get the contents of a test resource file."""
    root = resource_root()
    if not root:
        return None
    try:
        with (root / path).open("rb") as f:
            return f.read()
    except FileNotFoundError:
        raise RuntimeError(
            f"Test resource {root / path} not found; did you initialize the "
            f"test resource submodule?\n{traceback.format_exc()}"
        )


def example_tls_certs():
    """Get the paths to test TLS certificates."""
    return {
        "root_cert": read_flight_resource("root-ca.pem"),
        "certificates": [
            flight.CertKeyPair(
                cert=read_flight_resource("cert0.pem"),
                key=read_flight_resource("cert0.key"),
            ),
            flight.CertKeyPair(
                cert=read_flight_resource("cert1.pem"),
                key=read_flight_resource("cert1.key"),
            ),
        ]
    }


def simple_ints_table():
    data = [
        pa.array([-10, -5, 0, 5, 10])
    ]
    return pa.Table.from_arrays(data, names=['some_ints'])


def simple_dicts_table():
    dict_values = pa.array(["foo", "baz", "quux"], type=pa.utf8())
    data = [
        pa.chunked_array([
            pa.DictionaryArray.from_arrays([1, 0, None], dict_values),
            pa.DictionaryArray.from_arrays([2, 1], dict_values)
        ])
    ]
    return pa.Table.from_arrays(data, names=['some_dicts'])


def multiple_column_table():
    return pa.Table.from_arrays([pa.array(['foo', 'bar', 'baz', 'qux']),
                                 pa.array([1, 2, 3, 4])],
                                names=['a', 'b'])


class ConstantFlightServer(FlightServerBase):
    """A Flight server that always returns the same data.

    See ARROW-4796: this server implementation will segfault if Flight
    does not properly hold a reference to the Table object.
    """

    CRITERIA = b"the expected criteria"

    def __init__(self, location=None, options=None, **kwargs):
        super().__init__(location, **kwargs)
        # Ticket -> Table
        self.table_factories = {
            b'ints': simple_ints_table,
            b'dicts': simple_dicts_table,
            b'multi': multiple_column_table,
        }
        self.options = options

    def list_flights(self, context, criteria):
        if criteria == self.CRITERIA:
            yield flight.FlightInfo(
                pa.schema([]),
                flight.FlightDescriptor.for_path('/foo'),
                []
            )

    def do_get(self, context, ticket):
        # Return a fresh table, so that Flight is the only one keeping a
        # reference.
        table = self.table_factories[ticket.ticket]()
        return flight.RecordBatchStream(table, options=self.options)


class MetadataFlightServer(FlightServerBase):
    """A Flight server that numbers incoming/outgoing data."""

    def __init__(self, options=None, **kwargs):
        super().__init__(**kwargs)
        self.options = options

    def do_get(self, context, ticket):
        data = [
            pa.array([-10, -5, 0, 5, 10])
        ]
        table = pa.Table.from_arrays(data, names=['a'])
        return flight.GeneratorStream(
            table.schema,
            self.number_batches(table),
            options=self.options)

    def do_put(self, context, descriptor, reader, writer):
        counter = 0
        expected_data = [-10, -5, 0, 5, 10]
        for batch, buf in reader:
            assert batch.equals(pa.RecordBatch.from_arrays(
                [pa.array([expected_data[counter]])],
                ['a']
            ))
            assert buf is not None
            client_counter, = struct.unpack('<i', buf.to_pybytes())
            assert counter == client_counter
            writer.write(struct.pack('<i', counter))
            counter += 1

    @staticmethod
    def number_batches(table):
        for idx, batch in enumerate(table.to_batches()):
            buf = struct.pack('<i', idx)
            yield batch, buf


class EchoFlightServer(FlightServerBase):
    """A Flight server that returns the last data uploaded."""

    def __init__(self, location=None, expected_schema=None, **kwargs):
        super().__init__(location, **kwargs)
        self.last_message = None
        self.expected_schema = expected_schema

    def do_get(self, context, ticket):
        return flight.RecordBatchStream(self.last_message)

    def do_put(self, context, descriptor, reader, writer):
        if self.expected_schema:
            assert self.expected_schema == reader.schema
        self.last_message = reader.read_all()

    def do_exchange(self, context, descriptor, reader, writer):
        for chunk in reader:
            pass


class EchoStreamFlightServer(EchoFlightServer):
    """An echo server that streams individual record batches."""

    def do_get(self, context, ticket):
        return flight.GeneratorStream(
            self.last_message.schema,
            self.last_message.to_batches(max_chunksize=1024))

    def list_actions(self, context):
        return []

    def do_action(self, context, action):
        if action.type == "who-am-i":
            return [context.peer_identity(), context.peer().encode("utf-8")]
        raise NotImplementedError


class GetInfoFlightServer(FlightServerBase):
    """A Flight server that tests GetFlightInfo."""

    def get_flight_info(self, context, descriptor):
        return flight.FlightInfo(
            pa.schema([('a', pa.int32())]),
            descriptor,
            [
                flight.FlightEndpoint(b'', ['grpc://test']),
                flight.FlightEndpoint(
                    b'',
                    [flight.Location.for_grpc_tcp('localhost', 5005)],
                    pa.scalar("2023-04-05T12:34:56.789012345").cast(pa.timestamp("ns")),
                    "endpoint app metadata"
                ),
            ],
            1,
            42,
            True,
            "info app metadata"
        )

    def get_schema(self, context, descriptor):
        info = self.get_flight_info(context, descriptor)
        return flight.SchemaResult(info.schema)


class ListActionsFlightServer(FlightServerBase):
    """A Flight server that tests ListActions."""

    @classmethod
    def expected_actions(cls):
        return [
            ("action-1", "description"),
            ("action-2", ""),
            flight.ActionType("action-3", "more detail"),
        ]

    def list_actions(self, context):
        yield from self.expected_actions()


class ListActionsErrorFlightServer(FlightServerBase):
    """A Flight server that tests ListActions."""

    def list_actions(self, context):
        yield ("action-1", "")
        yield "foo"


class CheckTicketFlightServer(FlightServerBase):
    """A Flight server that compares the given ticket to an expected value."""

    def __init__(self, expected_ticket, location=None, **kwargs):
        super().__init__(location, **kwargs)
        self.expected_ticket = expected_ticket

    def do_get(self, context, ticket):
        assert self.expected_ticket == ticket.ticket
        data1 = [pa.array([-10, -5, 0, 5, 10], type=pa.int32())]
        table = pa.Table.from_arrays(data1, names=['a'])
        return flight.RecordBatchStream(table)

    def do_put(self, context, descriptor, reader):
        self.last_message = reader.read_all()


class InvalidStreamFlightServer(FlightServerBase):
    """A Flight server that tries to return messages with differing schemas."""

    schema = pa.schema([('a', pa.int32())])

    def do_get(self, context, ticket):
        data1 = [pa.array([-10, -5, 0, 5, 10], type=pa.int32())]
        data2 = [pa.array([-10.0, -5.0, 0.0, 5.0, 10.0], type=pa.float64())]
        assert data1.type != data2.type
        table1 = pa.Table.from_arrays(data1, names=['a'])
        table2 = pa.Table.from_arrays(data2, names=['a'])
        assert table1.schema == self.schema

        return flight.GeneratorStream(self.schema, [table1, table2])


class NeverSendsDataFlightServer(FlightServerBase):
    """A Flight server that never actually yields data."""

    schema = pa.schema([('a', pa.int32())])

    def do_get(self, context, ticket):
        if ticket.ticket == b'yield_data':
            # Check that the server handler will ignore empty tables
            # up to a certain extent
            data = [
                self.schema.empty_table(),
                self.schema.empty_table(),
                pa.RecordBatch.from_arrays([range(5)], schema=self.schema),
            ]
            return flight.GeneratorStream(self.schema, data)
        return flight.GeneratorStream(
            self.schema, itertools.repeat(self.schema.empty_table()))


class SlowFlightServer(FlightServerBase):
    """A Flight server that delays its responses to test timeouts."""

    def do_get(self, context, ticket):
        return flight.GeneratorStream(pa.schema([('a', pa.int32())]),
                                      self.slow_stream())

    def do_action(self, context, action):
        time.sleep(0.5)
        return []

    @staticmethod
    def slow_stream():
        data1 = [pa.array([-10, -5, 0, 5, 10], type=pa.int32())]
        yield pa.Table.from_arrays(data1, names=['a'])
        # The second message should never get sent; the client should
        # cancel before we send this
        time.sleep(10)
        yield pa.Table.from_arrays(data1, names=['a'])


class ErrorFlightServer(FlightServerBase):
    """A Flight server that uses all the Flight-specific errors."""

    @staticmethod
    def error_cases():
        return {
            "internal": flight.FlightInternalError,
            "timedout": flight.FlightTimedOutError,
            "cancel": flight.FlightCancelledError,
            "unauthenticated": flight.FlightUnauthenticatedError,
            "unauthorized": flight.FlightUnauthorizedError,
            "notimplemented": NotImplementedError,
            "invalid": pa.ArrowInvalid,
            "key": KeyError,
        }

    def do_action(self, context, action):
        error_cases = ErrorFlightServer.error_cases()
        if action.type in error_cases:
            raise error_cases[action.type]("foo")
        elif action.type == "protobuf":
            err_msg = b'this is an error message'
            raise flight.FlightUnauthorizedError("foo", err_msg)
        raise NotImplementedError

    def list_flights(self, context, criteria):
        yield flight.FlightInfo(
            pa.schema([]),
            flight.FlightDescriptor.for_path('/foo'),
            []
        )
        raise flight.FlightInternalError("foo")

    def do_put(self, context, descriptor, reader, writer):
        if descriptor.command == b"internal":
            raise flight.FlightInternalError("foo")
        elif descriptor.command == b"timedout":
            raise flight.FlightTimedOutError("foo")
        elif descriptor.command == b"cancel":
            raise flight.FlightCancelledError("foo")
        elif descriptor.command == b"unauthenticated":
            raise flight.FlightUnauthenticatedError("foo")
        elif descriptor.command == b"unauthorized":
            raise flight.FlightUnauthorizedError("foo")
        elif descriptor.command == b"protobuf":
            err_msg = b'this is an error message'
            raise flight.FlightUnauthorizedError("foo", err_msg)


class ExchangeFlightServer(FlightServerBase):
    """A server for testing DoExchange."""

    def __init__(self, options=None, **kwargs):
        super().__init__(**kwargs)
        self.options = options

    def do_exchange(self, context, descriptor, reader, writer):
        if descriptor.descriptor_type != flight.DescriptorType.CMD:
            raise pa.ArrowInvalid("Must provide a command descriptor")
        elif descriptor.command == b"echo":
            return self.exchange_echo(context, reader, writer)
        elif descriptor.command == b"get":
            return self.exchange_do_get(context, reader, writer)
        elif descriptor.command == b"put":
            return self.exchange_do_put(context, reader, writer)
        elif descriptor.command == b"transform":
            return self.exchange_transform(context, reader, writer)
        else:
            raise pa.ArrowInvalid(
                f"Unknown command: {descriptor.command}")

    def exchange_do_get(self, context, reader, writer):
        """Emulate DoGet with DoExchange."""
        data = pa.Table.from_arrays([
            pa.array(range(0, 10 * 1024))
        ], names=["a"])
        writer.begin(data.schema)
        writer.write_table(data)

    def exchange_do_put(self, context, reader, writer):
        """Emulate DoPut with DoExchange."""
        num_batches = 0
        for chunk in reader:
            if not chunk.data:
                raise pa.ArrowInvalid("All chunks must have data.")
            num_batches += 1
        writer.write_metadata(str(num_batches).encode("utf-8"))

    def exchange_echo(self, context, reader, writer):
        """Run a simple echo server."""
        started = False
        for chunk in reader:
            if not started and chunk.data:
                writer.begin(chunk.data.schema, options=self.options)
                started = True
            if chunk.app_metadata and chunk.data:
                writer.write_with_metadata(chunk.data, chunk.app_metadata)
            elif chunk.app_metadata:
                writer.write_metadata(chunk.app_metadata)
            elif chunk.data:
                writer.write_batch(chunk.data)
            else:
                assert False, "Should not happen"

    def exchange_transform(self, context, reader, writer):
        """Sum rows in an uploaded table."""
        for field in reader.schema:
            if not pa.types.is_integer(field.type):
                raise pa.ArrowInvalid("Invalid field: " + repr(field))
        table = reader.read_all()
        sums = [0] * table.num_rows
        for column in table:
            for row, value in enumerate(column):
                sums[row] += value.as_py()
        result = pa.Table.from_arrays([pa.array(sums)], names=["sum"])
        writer.begin(result.schema)
        writer.write_table(result)


class HttpBasicServerAuthHandler(ServerAuthHandler):
    """An example implementation of HTTP basic authentication."""

    def __init__(self, creds):
        super().__init__()
        self.creds = creds

    def authenticate(self, outgoing, incoming):
        buf = incoming.read()
        auth = flight.BasicAuth.deserialize(buf)
        if auth.username not in self.creds:
            raise flight.FlightUnauthenticatedError("unknown user")
        if self.creds[auth.username] != auth.password:
            raise flight.FlightUnauthenticatedError("wrong password")
        outgoing.write(tobytes(auth.username))

    def is_valid(self, token):
        if not token:
            raise flight.FlightUnauthenticatedError("token not provided")
        if token not in self.creds:
            raise flight.FlightUnauthenticatedError("unknown user")
        return token


class HttpBasicClientAuthHandler(ClientAuthHandler):
    """An example implementation of HTTP basic authentication."""

    def __init__(self, username, password):
        super().__init__()
        self.basic_auth = flight.BasicAuth(username, password)
        self.token = None

    def authenticate(self, outgoing, incoming):
        auth = self.basic_auth.serialize()
        outgoing.write(auth)
        self.token = incoming.read()

    def get_token(self):
        return self.token


class TokenServerAuthHandler(ServerAuthHandler):
    """An example implementation of authentication via handshake."""

    def __init__(self, creds):
        super().__init__()
        self.creds = creds

    def authenticate(self, outgoing, incoming):
        username = incoming.read()
        password = incoming.read()
        if username in self.creds and self.creds[username] == password:
            outgoing.write(base64.b64encode(b'secret:' + username))
        else:
            raise flight.FlightUnauthenticatedError(
                "invalid username/password")

    def is_valid(self, token):
        token = base64.b64decode(token)
        if not token.startswith(b'secret:'):
            raise flight.FlightUnauthenticatedError("invalid token")
        return token[7:]


class TokenClientAuthHandler(ClientAuthHandler):
    """An example implementation of authentication via handshake."""

    def __init__(self, username, password):
        super().__init__()
        self.username = username
        self.password = password
        self.token = b''

    def authenticate(self, outgoing, incoming):
        outgoing.write(self.username)
        outgoing.write(self.password)
        self.token = incoming.read()

    def get_token(self):
        return self.token


class NoopAuthHandler(ServerAuthHandler):
    """A no-op auth handler."""

    def authenticate(self, outgoing, incoming):
        """Do nothing."""

    def is_valid(self, token):
        """
        Returning an empty string.
        Returning None causes Type error.
        """
        return ""


def case_insensitive_header_lookup(headers, lookup_key):
    """Lookup the value of given key in the given headers.
       The key lookup is case-insensitive.
    """
    for key in headers:
        if key.lower() == lookup_key.lower():
            return headers.get(key)


class ClientHeaderAuthMiddlewareFactory(ClientMiddlewareFactory):
    """ClientMiddlewareFactory that creates ClientAuthHeaderMiddleware."""

    def __init__(self):
        self.call_credential = []

    def start_call(self, info):
        return ClientHeaderAuthMiddleware(self)

    def set_call_credential(self, call_credential):
        self.call_credential = call_credential


class ClientHeaderAuthMiddleware(ClientMiddleware):
    """
    ClientMiddleware that extracts the authorization header
    from the server.

    This is an example of a ClientMiddleware that can extract
    the bearer token authorization header from a HTTP header
    authentication enabled server.

    Parameters
    ----------
    factory : ClientHeaderAuthMiddlewareFactory
        This factory is used to set call credentials if an
        authorization header is found in the headers from the server.
    """

    def __init__(self, factory):
        self.factory = factory

    def received_headers(self, headers):
        auth_header = case_insensitive_header_lookup(headers, 'Authorization')
        if auth_header:
            self.factory.set_call_credential([
                b'authorization',
                auth_header[0].encode("utf-8")])


class HeaderAuthServerMiddlewareFactory(ServerMiddlewareFactory):
    """Validates incoming username and password."""

    def start_call(self, info, headers):
        auth_header = case_insensitive_header_lookup(
            headers,
            'Authorization'
        )
        values = auth_header[0].split(' ')
        token = ''
        error_message = 'Invalid credentials'

        if values[0] == 'Basic':
            decoded = base64.b64decode(values[1])
            pair = decoded.decode("utf-8").split(':')
            if not (pair[0] == 'test' and pair[1] == 'password'):
                raise flight.FlightUnauthenticatedError(error_message)
            token = 'token1234'
        elif values[0] == 'Bearer':
            token = values[1]
            if not token == 'token1234':
                raise flight.FlightUnauthenticatedError(error_message)
        else:
            raise flight.FlightUnauthenticatedError(error_message)

        return HeaderAuthServerMiddleware(token)


class HeaderAuthServerMiddleware(ServerMiddleware):
    """A ServerMiddleware that transports incoming username and password."""

    def __init__(self, token):
        self.token = token

    def sending_headers(self):
        return {'authorization': 'Bearer ' + self.token}


class HeaderAuthFlightServer(FlightServerBase):
    """A Flight server that tests with basic token authentication. """

    def do_action(self, context, action):
        middleware = context.get_middleware("auth")
        if middleware:
            auth_header = case_insensitive_header_lookup(
                middleware.sending_headers(), 'Authorization')
            values = auth_header.split(' ')
            return [values[1].encode("utf-8")]
        raise flight.FlightUnauthenticatedError(
            'No token auth middleware found.')


class ArbitraryHeadersServerMiddlewareFactory(ServerMiddlewareFactory):
    """A ServerMiddlewareFactory that transports arbitrary headers."""

    def start_call(self, info, headers):
        return ArbitraryHeadersServerMiddleware(headers)


class ArbitraryHeadersServerMiddleware(ServerMiddleware):
    """A ServerMiddleware that transports arbitrary headers."""

    def __init__(self, incoming):
        self.incoming = incoming

    def sending_headers(self):
        return self.incoming


class ArbitraryHeadersFlightServer(FlightServerBase):
    """A Flight server that tests multiple arbitrary headers."""

    def do_action(self, context, action):
        middleware = context.get_middleware("arbitrary-headers")
        if middleware:
            headers = middleware.sending_headers()
            header_1 = case_insensitive_header_lookup(
                headers,
                'test-header-1'
            )
            header_2 = case_insensitive_header_lookup(
                headers,
                'test-header-2'
            )
            value1 = header_1[0].encode("utf-8")
            value2 = header_2[0].encode("utf-8")
            return [value1, value2]
        raise flight.FlightServerError("No headers middleware found")


class HeaderServerMiddleware(ServerMiddleware):
    """Expose a per-call value to the RPC method body."""

    def __init__(self, special_value):
        self.special_value = special_value


class HeaderServerMiddlewareFactory(ServerMiddlewareFactory):
    """Expose a per-call hard-coded value to the RPC method body."""

    def start_call(self, info, headers):
        return HeaderServerMiddleware("right value")


class HeaderFlightServer(FlightServerBase):
    """Echo back the per-call hard-coded value."""

    def do_action(self, context, action):
        middleware = context.get_middleware("test")
        if middleware:
            return [middleware.special_value.encode()]
        return [b""]


class MultiHeaderFlightServer(FlightServerBase):
    """Test sending/receiving multiple (binary-valued) headers."""

    def do_action(self, context, action):
        middleware = context.get_middleware("test")
        headers = repr(middleware.client_headers).encode("utf-8")
        return [headers]


class SelectiveAuthServerMiddlewareFactory(ServerMiddlewareFactory):
    """Deny access to certain methods based on a header."""

    def start_call(self, info, headers):
        if info.method == flight.FlightMethod.LIST_ACTIONS:
            # No auth needed
            return

        token = headers.get("x-auth-token")
        if not token:
            raise flight.FlightUnauthenticatedError("No token")

        token = token[0]
        if token != "password":
            raise flight.FlightUnauthenticatedError("Invalid token")

        return HeaderServerMiddleware(token)


class SelectiveAuthClientMiddlewareFactory(ClientMiddlewareFactory):
    def start_call(self, info):
        return SelectiveAuthClientMiddleware()


class SelectiveAuthClientMiddleware(ClientMiddleware):
    def sending_headers(self):
        return {
            "x-auth-token": "password",
        }


class RecordingServerMiddlewareFactory(ServerMiddlewareFactory):
    """Record what methods were called."""

    def __init__(self):
        super().__init__()
        self.methods = []

    def start_call(self, info, headers):
        self.methods.append(info.method)
        return None


class RecordingClientMiddlewareFactory(ClientMiddlewareFactory):
    """Record what methods were called."""

    def __init__(self):
        super().__init__()
        self.methods = []

    def start_call(self, info):
        self.methods.append(info.method)
        return None


class MultiHeaderClientMiddlewareFactory(ClientMiddlewareFactory):
    """Test sending/receiving multiple (binary-valued) headers."""

    def __init__(self):
        # Read in test_middleware_multi_header below.
        # The middleware instance will update this value.
        self.last_headers = {}

    def start_call(self, info):
        return MultiHeaderClientMiddleware(self)


class MultiHeaderClientMiddleware(ClientMiddleware):
    """Test sending/receiving multiple (binary-valued) headers."""

    EXPECTED = {
        "x-text": ["foo", "bar"],
        "x-binary-bin": [b"\x00", b"\x01"],
        # ARROW-16606: ensure mixed-case headers are accepted
        "x-MIXED-case": ["baz"],
        b"x-other-MIXED-case": ["baz"],
    }

    def __init__(self, factory):
        self.factory = factory

    def sending_headers(self):
        return self.EXPECTED

    def received_headers(self, headers):
        # Let the test code know what the last set of headers we
        # received were.
        self.factory.last_headers.update(headers)


class MultiHeaderServerMiddlewareFactory(ServerMiddlewareFactory):
    """Test sending/receiving multiple (binary-valued) headers."""

    def start_call(self, info, headers):
        return MultiHeaderServerMiddleware(headers)


class MultiHeaderServerMiddleware(ServerMiddleware):
    """Test sending/receiving multiple (binary-valued) headers."""

    def __init__(self, client_headers):
        self.client_headers = client_headers

    def sending_headers(self):
        return MultiHeaderClientMiddleware.EXPECTED


class LargeMetadataFlightServer(FlightServerBase):
    """Regression test for ARROW-13253."""

    def __init__(self, *args, **kwargs):
        super().__init__(*args, **kwargs)
        self._metadata = b' ' * (2 ** 31 + 1)

    def do_get(self, context, ticket):
        schema = pa.schema([('a', pa.int64())])
        return flight.GeneratorStream(schema, [
            (pa.record_batch([[1]], schema=schema), self._metadata),
        ])

    def do_exchange(self, context, descriptor, reader, writer):
        writer.write_metadata(self._metadata)


def test_repr():
    action_repr = "<pyarrow.flight.Action type='foo' body=(0 bytes)>"
    action_type_repr = "ActionType(type='foo', description='bar')"
    basic_auth_repr = "<pyarrow.flight.BasicAuth username=b'user' password=(redacted)>"
    descriptor_repr = "<pyarrow.flight.FlightDescriptor cmd=b'foo'>"
    endpoint_repr = ("<pyarrow.flight.FlightEndpoint "
                     "ticket=<pyarrow.flight.Ticket ticket=b'foo'> "
                     "locations=[] "
                     "expiration_time=2023-04-05 12:34:56+00:00 "
                     "app_metadata=b'endpoint app metadata'>")
    info_repr = (
        "<pyarrow.flight.FlightInfo "
        "schema= "
        "descriptor=<pyarrow.flight.FlightDescriptor path=[]> "
        "endpoints=[] "
        "total_records=1 "
        "total_bytes=42 "
        "ordered=True "
        "app_metadata=b'test app metadata'>")
    location_repr = "<pyarrow.flight.Location b'grpc+tcp://localhost:1234'>"
    result_repr = "<pyarrow.flight.Result body=(3 bytes)>"
    schema_result_repr = "<pyarrow.flight.SchemaResult schema=()>"
    ticket_repr = "<pyarrow.flight.Ticket ticket=b'foo'>"

    assert repr(flight.Action("foo", b"")) == action_repr
    assert repr(flight.ActionType("foo", "bar")) == action_type_repr
    assert repr(flight.BasicAuth("user", "pass")) == basic_auth_repr
    assert repr(flight.FlightDescriptor.for_command("foo")) == descriptor_repr
    endpoint = flight.FlightEndpoint(
        b"foo", [], pa.scalar("2023-04-05T12:34:56").cast(pa.timestamp("s")),
        b"endpoint app metadata"
    )
    assert repr(endpoint) == endpoint_repr
    info = flight.FlightInfo(
        pa.schema([]), flight.FlightDescriptor.for_path(), [],
        1, 42, True, b"test app metadata"
    )
    assert repr(info) == info_repr
    assert repr(flight.Location("grpc+tcp://localhost:1234")) == location_repr
    assert repr(flight.Result(b"foo")) == result_repr
    assert repr(flight.SchemaResult(pa.schema([]))) == schema_result_repr
    assert repr(flight.SchemaResult(pa.schema([("int", "int64")]))) == \
        "<pyarrow.flight.SchemaResult schema=(int: int64)>"
    assert repr(flight.Ticket(b"foo")) == ticket_repr
    assert info.schema == pa.schema([])

    info = flight.FlightInfo(
        None, flight.FlightDescriptor.for_path(), [],
        1, 42, True, b"test app metadata"
    )
    info_repr = (
        "<pyarrow.flight.FlightInfo "
        "schema=None "
        "descriptor=<pyarrow.flight.FlightDescriptor path=[]> "
        "endpoints=[] "
        "total_records=1 "
        "total_bytes=42 "
        "ordered=True "
        "app_metadata=b'test app metadata'>")
    assert repr(info) == info_repr
    assert info.schema is None

    with pytest.raises(TypeError):
        flight.Action("foo", None)

    with pytest.raises(TypeError):
        flight.FlightEndpoint(object(), [])
    with pytest.raises(TypeError):
        flight.FlightEndpoint("foo", ["grpc://test", b"grpc://test", object()])
    with pytest.raises(TypeError):
        flight.FlightEndpoint("foo", [], expiration_time="2023-04-05T01:02:03")
    with pytest.raises(TypeError):
        flight.FlightEndpoint("foo", [], expiration_time=datetime(2023, 4, 5, 1, 2, 3))
    with pytest.raises(TypeError):
        flight.FlightEndpoint("foo", [], app_metadata=object())


def test_eq():
    items = [
        lambda: (flight.Action("foo", b""), flight.Action("bar", b"")),
        lambda: (flight.Action("foo", b""), flight.Action("foo", b"bar")),
        lambda: (flight.ActionType("foo", "bar"),
                 flight.ActionType("foo", "baz")),
        lambda: (flight.BasicAuth("user", "pass"),
                 flight.BasicAuth("user2", "pass")),
        lambda: (flight.BasicAuth("user", "pass"),
                 flight.BasicAuth("user", "pass2")),
        lambda: (flight.FlightDescriptor.for_command("foo"),
                 flight.FlightDescriptor.for_path("foo")),
        lambda: (flight.FlightEndpoint(b"foo", []),
                 flight.FlightEndpoint(b"bar", [])),
        lambda: (
            flight.FlightEndpoint(
                b"foo", [flight.Location("grpc+tcp://localhost:1234")]),
            flight.FlightEndpoint(
                b"foo", [flight.Location("grpc+tls://localhost:1234")])
        ),
        lambda: (
            flight.FlightEndpoint(
                b"foo", [], pa.scalar("2023-04-05T12:34:56").cast(pa.timestamp("s"))),
            flight.FlightEndpoint(
                b"foo", [],
                pa.scalar("2023-04-05T12:34:56.789").cast(pa.timestamp("ms")))),
        lambda: (flight.FlightEndpoint(b"foo", [], app_metadata=b''),
                 flight.FlightEndpoint(b"foo", [], app_metadata=b'meta')),
        lambda: (
            flight.FlightInfo(
                pa.schema([]),
                flight.FlightDescriptor.for_path(), []),
            flight.FlightInfo(
                pa.schema([("ints", pa.int64())]),
                flight.FlightDescriptor.for_path(), [])),
        lambda: (
            flight.FlightInfo(
                pa.schema([]),
                flight.FlightDescriptor.for_path(), []),
            flight.FlightInfo(
                pa.schema([]),
                flight.FlightDescriptor.for_command(b"foo"), [])),
        lambda: (
            flight.FlightInfo(
                pa.schema([]),
                flight.FlightDescriptor.for_path(),
                [flight.FlightEndpoint(b"foo", [])]),
            flight.FlightInfo(
                pa.schema([]),
                flight.FlightDescriptor.for_path(),
                [flight.FlightEndpoint(b"bar", [])])),
        lambda: (
            flight.FlightInfo(
                pa.schema([]),
                flight.FlightDescriptor.for_path(), [], total_records=-1),
            flight.FlightInfo(
                pa.schema([]),
                flight.FlightDescriptor.for_path(), [], total_records=1)),
        lambda: (
            flight.FlightInfo(
                pa.schema([]),
                flight.FlightDescriptor.for_path(), [], total_bytes=-1),
            flight.FlightInfo(
                pa.schema([]),
                flight.FlightDescriptor.for_path(), [], total_bytes=42)),
        lambda: (
            flight.FlightInfo(
                pa.schema([]),
                flight.FlightDescriptor.for_path(), [], ordered=False),
            flight.FlightInfo(
                pa.schema([]),
                flight.FlightDescriptor.for_path(), [], ordered=True)),
        lambda: (
            flight.FlightInfo(
                pa.schema([]),
                flight.FlightDescriptor.for_path(), [], app_metadata=b""),
            flight.FlightInfo(
                pa.schema([]),
                flight.FlightDescriptor.for_path(), [], app_metadata=b"meta")),
        lambda: (flight.Location("grpc+tcp://localhost:1234"),
                 flight.Location("grpc+tls://localhost:1234")),
        lambda: (flight.Result(b"foo"), flight.Result(b"bar")),
        lambda: (flight.SchemaResult(pa.schema([])),
                 flight.SchemaResult(pa.schema([("ints", pa.int64())]))),
        lambda: (flight.Ticket(b""), flight.Ticket(b"foo")),
    ]

    for gen in items:
        lhs1, rhs1 = gen()
        lhs2, rhs2 = gen()
        assert lhs1 == lhs1
        assert lhs1 == lhs2
        assert lhs2 == lhs1
        assert rhs1 == rhs1
        assert rhs1 == rhs2
        assert rhs2 == rhs1
        assert lhs1 != rhs1


def test_flight_info_defaults():
    fi1 = flight.FlightInfo(pa.schema([]), flight.FlightDescriptor.for_path(), [])
    fi2 = flight.FlightInfo(
        pa.schema([]),
        flight.FlightDescriptor.for_path(), [], total_records=-1, total_bytes=-1)
    fi3 = flight.FlightInfo(
        pa.schema([]),
        flight.FlightDescriptor.for_path(), [], total_records=None, total_bytes=None)

    assert fi1.total_records == -1
    assert fi2.total_records == -1
    assert fi3.total_records == -1

    assert fi1.total_bytes == -1
    assert fi2.total_bytes == -1
    assert fi3.total_bytes == -1


def test_flight_server_location_argument():
    locations = [
        None,
        'grpc://localhost:0',
        ('localhost', find_free_port()),
    ]
    for location in locations:
        with FlightServerBase(location) as server:
            assert isinstance(server, FlightServerBase)


def test_server_exit_reraises_exception():
    with pytest.raises(ValueError):
        with FlightServerBase():
            raise ValueError()


@pytest.mark.threading
@pytest.mark.slow
def test_client_wait_for_available():
    location = ('localhost', find_free_port())
    server = None

    def serve():
        global server
        time.sleep(0.5)
        server = FlightServerBase(location)
        server.serve()

    with FlightClient(location) as client:
        thread = threading.Thread(target=serve, daemon=True)
        thread.start()

        started = time.time()
        client.wait_for_available(timeout=5)
        elapsed = time.time() - started
        assert elapsed >= 0.5


def test_flight_list_flights():
    """Try a simple list_flights call."""
    with ConstantFlightServer() as server, \
            flight.connect(('localhost', server.port)) as client:
        assert list(client.list_flights()) == []
        flights = client.list_flights(ConstantFlightServer.CRITERIA)
        assert len(list(flights)) == 1


def test_flight_client_close():
    with ConstantFlightServer() as server, \
            flight.connect(('localhost', server.port)) as client:
        assert list(client.list_flights()) == []
        client.close()
        client.close()  # Idempotent
        with pytest.raises(pa.ArrowInvalid):
            list(client.list_flights())


def test_flight_do_get_ints():
    """Try a simple do_get call."""
    table = simple_ints_table()

    with ConstantFlightServer() as server, \
            flight.connect(('localhost', server.port)) as client:
        data = client.do_get(flight.Ticket(b'ints')).read_all()
        assert data.equals(table)

    options = pa.ipc.IpcWriteOptions(
        metadata_version=pa.ipc.MetadataVersion.V4)
    with ConstantFlightServer(options=options) as server, \
            flight.connect(('localhost', server.port)) as client:
        data = client.do_get(flight.Ticket(b'ints')).read_all()
        assert data.equals(table)

        # Also test via RecordBatchReader interface
        data = client.do_get(flight.Ticket(b'ints')).to_reader().read_all()
        assert data.equals(table)

    with pytest.raises(flight.FlightServerError,
                       match="expected IpcWriteOptions, got <class 'int'>"):
        with ConstantFlightServer(options=42) as server, \
                flight.connect(('localhost', server.port)) as client:
            data = client.do_get(flight.Ticket(b'ints')).read_all()


@pytest.mark.pandas
def test_do_get_ints_pandas():
    """Try a simple do_get call."""
    table = simple_ints_table()

    with ConstantFlightServer() as server, \
            flight.connect(('localhost', server.port)) as client:
        data = client.do_get(flight.Ticket(b'ints')).read_pandas()
        assert list(data['some_ints']) == table.column(0).to_pylist()


def test_flight_do_get_dicts():
    table = simple_dicts_table()

    with ConstantFlightServer() as server, \
            flight.connect(('localhost', server.port)) as client:
        data = client.do_get(flight.Ticket(b'dicts')).read_all()
        assert data.equals(table)


def test_flight_do_get_ticket():
    """Make sure Tickets get passed to the server."""
    data1 = [pa.array([-10, -5, 0, 5, 10], type=pa.int32())]
    table = pa.Table.from_arrays(data1, names=['a'])
    with CheckTicketFlightServer(expected_ticket=b'the-ticket') as server, \
            flight.connect(('localhost', server.port)) as client:
        data = client.do_get(flight.Ticket(b'the-ticket')).read_all()
        assert data.equals(table)


def test_flight_get_info():
    """Make sure FlightEndpoint accepts string and object URIs."""
    with GetInfoFlightServer() as server:
        client = FlightClient(('localhost', server.port))
        info = client.get_flight_info(flight.FlightDescriptor.for_command(b''))
        assert info.total_records == 1
        assert info.total_bytes == 42
        assert info.ordered
        assert info.app_metadata == b"info app metadata"
        assert info.schema == pa.schema([('a', pa.int32())])
        assert len(info.endpoints) == 2
        assert len(info.endpoints[0].locations) == 1
        assert info.endpoints[0].expiration_time is None
        assert info.endpoints[0].app_metadata == b""
        assert info.endpoints[0].locations[0] == flight.Location('grpc://test')
        assert info.endpoints[1].expiration_time == \
            pa.scalar("2023-04-05T12:34:56.789012345+00:00") \
              .cast(pa.timestamp("ns", "UTC"))
        assert info.endpoints[1].app_metadata == b"endpoint app metadata"
        assert info.endpoints[1].locations[0] == \
            flight.Location.for_grpc_tcp('localhost', 5005)


def test_flight_get_schema():
    """Make sure GetSchema returns correct schema."""
    with GetInfoFlightServer() as server, \
            FlightClient(('localhost', server.port)) as client:
        info = client.get_schema(flight.FlightDescriptor.for_command(b''))
        assert info.schema == pa.schema([('a', pa.int32())])


def test_list_actions():
    """Make sure the return type of ListActions is validated."""
    # ARROW-6392
    with ListActionsErrorFlightServer() as server, \
            FlightClient(('localhost', server.port)) as client:
        with pytest.raises(
                flight.FlightServerError,
                match=("Results of list_actions must be "
                       "ActionType or tuple")
        ):
            list(client.list_actions())

    with ListActionsFlightServer() as server, \
            FlightClient(('localhost', server.port)) as client:
        assert list(client.list_actions()) == \
            ListActionsFlightServer.expected_actions()


class ConvenienceServer(FlightServerBase):
    """
    Server for testing various implementation conveniences (auto-boxing, etc.)
    """

    @property
    def simple_action_results(self):
        return [b'foo', b'bar', b'baz']

    def do_action(self, context, action):
        if action.type == 'simple-action':
            return self.simple_action_results
        elif action.type == 'echo':
            return [action.body]
        elif action.type == 'bad-action':
            return ['foo']
        elif action.type == 'arrow-exception':
            raise pa.ArrowMemoryError()
        elif action.type == 'forever':
            def gen():
                while not context.is_cancelled():
                    yield b'foo'
            return gen()


def test_do_action_result_convenience():
    with ConvenienceServer() as server, \
            FlightClient(('localhost', server.port)) as client:

        # do_action as action type without body
        results = [x.body for x in client.do_action('simple-action')]
        assert results == server.simple_action_results

        # do_action with tuple of type and body
        body = b'the-body'
        results = [x.body for x in client.do_action(('echo', body))]
        assert results == [body]


def test_nicer_server_exceptions():
    with ConvenienceServer() as server, \
            FlightClient(('localhost', server.port)) as client:
        with pytest.raises(flight.FlightServerError,
                           match="a bytes-like object is required"):
            list(client.do_action('bad-action'))
        # While Flight/C++ sends across the original status code, it
        # doesn't get mapped to the equivalent code here, since we
        # want to be able to distinguish between client- and server-
        # side errors.
        with pytest.raises(flight.FlightServerError,
                           match="ArrowMemoryError"):
            list(client.do_action('arrow-exception'))


def test_get_port():
    """Make sure port() works."""
    server = GetInfoFlightServer("grpc://localhost:0")
    try:
        assert server.port > 0
    finally:
        server.shutdown()


@pytest.mark.skipif(os.name == 'nt',
                    reason="Unix sockets can't be tested on Windows")
def test_flight_domain_socket():
    """Try a simple do_get call over a Unix domain socket."""
    with tempfile.NamedTemporaryFile() as sock:
        sock.close()
        location = flight.Location.for_grpc_unix(sock.name)
        with ConstantFlightServer(location=location), \
                FlightClient(location) as client:

            reader = client.do_get(flight.Ticket(b'ints'))
            table = simple_ints_table()
            assert reader.schema.equals(table.schema)
            data = reader.read_all()
            assert data.equals(table)

            reader = client.do_get(flight.Ticket(b'dicts'))
            table = simple_dicts_table()
            assert reader.schema.equals(table.schema)
            data = reader.read_all()
            assert data.equals(table)


@pytest.mark.slow
def test_flight_large_message():
    """Try sending/receiving a large message via Flight.

    See ARROW-4421: by default, gRPC won't allow us to send messages >
    4MiB in size.
    """
    data = pa.Table.from_arrays([
        pa.array(range(0, 10 * 1024 * 1024))
    ], names=['a'])

    with EchoFlightServer(expected_schema=data.schema) as server, \
            FlightClient(('localhost', server.port)) as client:
        writer, _ = client.do_put(flight.FlightDescriptor.for_path('test'),
                                  data.schema)
        # Write a single giant chunk
        writer.write_table(data, 10 * 1024 * 1024)
        writer.close()
        result = client.do_get(flight.Ticket(b'')).read_all()
        assert result.equals(data)


def test_flight_generator_stream():
    """Try downloading a flight of RecordBatches in a GeneratorStream."""
    data = pa.Table.from_arrays([
        pa.array(range(0, 10 * 1024))
    ], names=['a'])

    with EchoStreamFlightServer() as server, \
            FlightClient(('localhost', server.port)) as client:
        writer, _ = client.do_put(flight.FlightDescriptor.for_path('test'),
                                  data.schema)
        writer.write_table(data)
        writer.close()
        result = client.do_get(flight.Ticket(b'')).read_all()
        assert result.equals(data)


def test_flight_invalid_generator_stream():
    """Try streaming data with mismatched schemas."""
    with InvalidStreamFlightServer() as server, \
            FlightClient(('localhost', server.port)) as client:
        with pytest.raises(pa.ArrowException):
            client.do_get(flight.Ticket(b'')).read_all()


def test_timeout_fires():
    """Make sure timeouts fire on slow requests."""
    # Do this in a separate thread so that if it fails, we don't hang
    # the entire test process
    with SlowFlightServer() as server, \
            FlightClient(('localhost', server.port)) as client:
        action = flight.Action("", b"")
        options = flight.FlightCallOptions(timeout=0.2)
        # gRPC error messages change based on version, so don't look
        # for a particular error
        with pytest.raises(flight.FlightTimedOutError):
            list(client.do_action(action, options=options))


def test_timeout_passes():
    """Make sure timeouts do not fire on fast requests."""
    with ConstantFlightServer() as server, \
            FlightClient(('localhost', server.port)) as client:
        options = flight.FlightCallOptions(timeout=5.0)
        client.do_get(flight.Ticket(b'ints'), options=options).read_all()


def test_read_options():
    """Make sure ReadOptions can be used."""
    expected = pa.Table.from_arrays([pa.array([1, 2, 3, 4])], names=["b"])
    with ConstantFlightServer() as server, \
            FlightClient(('localhost', server.port)) as client:
        options = flight.FlightCallOptions(
            read_options=IpcReadOptions(included_fields=[1]))
        response1 = client.do_get(flight.Ticket(
            b'multi'), options=options).read_all()
        response2 = client.do_get(flight.Ticket(b'multi')).read_all()

        assert response2.num_columns == 2
        assert response1.num_columns == 1
        assert response1 == expected
        assert response2 == multiple_column_table()


basic_auth_handler = HttpBasicServerAuthHandler(creds={
    b"test": b"p4ssw0rd",
})

token_auth_handler = TokenServerAuthHandler(creds={
    b"test": b"p4ssw0rd",
})


@pytest.mark.slow
def test_http_basic_unauth():
    """Test that auth fails when not authenticated."""
    with EchoStreamFlightServer(auth_handler=basic_auth_handler) as server, \
            FlightClient(('localhost', server.port)) as client:
        action = flight.Action("who-am-i", b"")
        with pytest.raises(flight.FlightUnauthenticatedError,
                           match=".*unauthenticated.*"):
            list(client.do_action(action))


@pytest.mark.skipif(os.name == 'nt',
                    reason="ARROW-10013: gRPC on Windows corrupts peer()")
def test_http_basic_auth():
    """Test a Python implementation of HTTP basic authentication."""
    with EchoStreamFlightServer(auth_handler=basic_auth_handler) as server, \
            FlightClient(('localhost', server.port)) as client:
        action = flight.Action("who-am-i", b"")
        client.authenticate(HttpBasicClientAuthHandler('test', 'p4ssw0rd'))
        results = client.do_action(action)
        identity = next(results)
        assert identity.body.to_pybytes() == b'test'
        peer_address = next(results)
        assert peer_address.body.to_pybytes() != b''


def test_http_basic_auth_invalid_password():
    """Test that auth fails with the wrong password."""
    with EchoStreamFlightServer(auth_handler=basic_auth_handler) as server, \
            FlightClient(('localhost', server.port)) as client:
        action = flight.Action("who-am-i", b"")
        with pytest.raises(flight.FlightUnauthenticatedError,
                           match=".*wrong password.*"):
            client.authenticate(HttpBasicClientAuthHandler('test', 'wrong'))
            next(client.do_action(action))


def test_token_auth():
    """Test an auth mechanism that uses a handshake."""
    with EchoStreamFlightServer(auth_handler=token_auth_handler) as server, \
            FlightClient(('localhost', server.port)) as client:
        action = flight.Action("who-am-i", b"")
        client.authenticate(TokenClientAuthHandler('test', 'p4ssw0rd'))
        identity = next(client.do_action(action))
        assert identity.body.to_pybytes() == b'test'


def test_token_auth_invalid():
    """Test an auth mechanism that uses a handshake."""
    with EchoStreamFlightServer(auth_handler=token_auth_handler) as server, \
            FlightClient(('localhost', server.port)) as client:
        with pytest.raises(flight.FlightUnauthenticatedError):
            client.authenticate(TokenClientAuthHandler('test', 'wrong'))


header_auth_server_middleware_factory = HeaderAuthServerMiddlewareFactory()
no_op_auth_handler = NoopAuthHandler()


def test_authenticate_basic_token():
    """Test authenticate_basic_token with bearer token and auth headers."""
    with HeaderAuthFlightServer(auth_handler=no_op_auth_handler, middleware={
        "auth": HeaderAuthServerMiddlewareFactory()
    }) as server, \
            FlightClient(('localhost', server.port)) as client:
        token_pair = client.authenticate_basic_token(b'test', b'password')
        assert token_pair[0] == b'authorization'
        assert token_pair[1] == b'Bearer token1234'


def test_authenticate_basic_token_invalid_password():
    """Test authenticate_basic_token with an invalid password."""
    with HeaderAuthFlightServer(auth_handler=no_op_auth_handler, middleware={
        "auth": HeaderAuthServerMiddlewareFactory()
    }) as server, \
            FlightClient(('localhost', server.port)) as client:
        with pytest.raises(flight.FlightUnauthenticatedError):
            client.authenticate_basic_token(b'test', b'badpassword')


def test_authenticate_basic_token_and_action():
    """Test authenticate_basic_token and doAction after authentication."""
    with HeaderAuthFlightServer(auth_handler=no_op_auth_handler, middleware={
        "auth": HeaderAuthServerMiddlewareFactory()
    }) as server, \
            FlightClient(('localhost', server.port)) as client:
        token_pair = client.authenticate_basic_token(b'test', b'password')
        assert token_pair[0] == b'authorization'
        assert token_pair[1] == b'Bearer token1234'
        options = flight.FlightCallOptions(headers=[token_pair])
        result = list(client.do_action(
            action=flight.Action('test-action', b''), options=options))
        assert result[0].body.to_pybytes() == b'token1234'


def test_authenticate_basic_token_with_client_middleware():
    """Test authenticate_basic_token with client middleware
       to intercept authorization header returned by the
       HTTP header auth enabled server.
    """
    with HeaderAuthFlightServer(auth_handler=no_op_auth_handler, middleware={
        "auth": HeaderAuthServerMiddlewareFactory()
    }) as server:
        client_auth_middleware = ClientHeaderAuthMiddlewareFactory()
        client = FlightClient(
            ('localhost', server.port),
            middleware=[client_auth_middleware]
        )
        encoded_credentials = base64.b64encode(b'test:password')
        options = flight.FlightCallOptions(headers=[
            (b'authorization', b'Basic ' + encoded_credentials)
        ])
        result = list(client.do_action(
            action=flight.Action('test-action', b''), options=options))
        assert result[0].body.to_pybytes() == b'token1234'
        assert client_auth_middleware.call_credential[0] == b'authorization'
        assert client_auth_middleware.call_credential[1] == \
            b'Bearer ' + b'token1234'
        result2 = list(client.do_action(
            action=flight.Action('test-action', b''), options=options))
        assert result2[0].body.to_pybytes() == b'token1234'
        assert client_auth_middleware.call_credential[0] == b'authorization'
        assert client_auth_middleware.call_credential[1] == \
            b'Bearer ' + b'token1234'
        client.close()


def test_arbitrary_headers_in_flight_call_options():
    """Test passing multiple arbitrary headers to the middleware."""
    with ArbitraryHeadersFlightServer(
        auth_handler=no_op_auth_handler,
        middleware={
            "auth": HeaderAuthServerMiddlewareFactory(),
            "arbitrary-headers": ArbitraryHeadersServerMiddlewareFactory()
        }) as server, \
            FlightClient(('localhost', server.port)) as client:
        token_pair = client.authenticate_basic_token(b'test', b'password')
        assert token_pair[0] == b'authorization'
        assert token_pair[1] == b'Bearer token1234'
        options = flight.FlightCallOptions(headers=[
            token_pair,
            (b'test-header-1', b'value1'),
            (b'test-header-2', b'value2')
        ])
        result = list(client.do_action(flight.Action(
            "test-action", b""), options=options))
        assert result[0].body.to_pybytes() == b'value1'
        assert result[1].body.to_pybytes() == b'value2'


def test_location_invalid():
    """Test constructing invalid URIs."""
    with pytest.raises(pa.ArrowInvalid, match=".*Cannot parse URI:.*"):
        flight.connect("%")

    with pytest.raises(pa.ArrowInvalid, match=".*Cannot parse URI:.*"):
        ConstantFlightServer("%")


def test_location_unknown_scheme():
    """Test creating locations for unknown schemes."""
    assert flight.Location("s3://foo").uri == b"s3://foo"
    assert flight.Location("https://example.com/bar.parquet").uri == \
        b"https://example.com/bar.parquet"


@pytest.mark.slow
@pytest.mark.requires_testing_data
def test_tls_fails():
    """Make sure clients cannot connect when cert verification fails."""
    certs = example_tls_certs()

    # Ensure client doesn't connect when certificate verification
    # fails (this is a slow test since gRPC does retry a few times)
    with ConstantFlightServer(tls_certificates=certs["certificates"]) as s, \
            FlightClient("grpc+tls://localhost:" + str(s.port)) as client:
        # gRPC error messages change based on version, so don't look
        # for a particular error
        with pytest.raises(flight.FlightUnavailableError):
            client.do_get(flight.Ticket(b'ints')).read_all()


@pytest.mark.requires_testing_data
def test_tls_do_get():
    """Try a simple do_get call over TLS."""
    table = simple_ints_table()
    certs = example_tls_certs()

    with ConstantFlightServer(tls_certificates=certs["certificates"]) as s, \
        FlightClient(('localhost', s.port),
                     tls_root_certs=certs["root_cert"]) as client:
        data = client.do_get(flight.Ticket(b'ints')).read_all()
        assert data.equals(table)


@pytest.mark.requires_testing_data
def test_tls_disable_server_verification():
    """Try a simple do_get call over TLS with server verification disabled."""
    table = simple_ints_table()
    certs = example_tls_certs()

    with ConstantFlightServer(tls_certificates=certs["certificates"]) as s:
        try:
            client = FlightClient(('localhost', s.port),
                                  disable_server_verification=True)
        except NotImplementedError:
            pytest.skip('disable_server_verification feature is not available')
        data = client.do_get(flight.Ticket(b'ints')).read_all()
        assert data.equals(table)
        client.close()


@pytest.mark.requires_testing_data
def test_tls_override_hostname():
    """Check that incorrectly overriding the hostname fails."""
    certs = example_tls_certs()

    with ConstantFlightServer(tls_certificates=certs["certificates"]) as s, \
        flight.connect(('localhost', s.port),
                       tls_root_certs=certs["root_cert"],
                       override_hostname="fakehostname") as client:
        with pytest.raises(flight.FlightUnavailableError):
            client.do_get(flight.Ticket(b'ints'))


def test_flight_do_get_metadata():
    """Try a simple do_get call with metadata."""
    data = [
        pa.array([-10, -5, 0, 5, 10])
    ]
    table = pa.Table.from_arrays(data, names=['a'])

    batches = []
    with MetadataFlightServer() as server, \
            FlightClient(('localhost', server.port)) as client:
        reader = client.do_get(flight.Ticket(b''))
        idx = 0
        for batch, metadata in reader:
            batches.append(batch)
            server_idx, = struct.unpack('<i', metadata.to_pybytes())
            assert idx == server_idx
            idx += 1
        data = pa.Table.from_batches(batches)
        assert data.equals(table)


def test_flight_metadata_record_batch_reader_iterator():
    """Verify the iterator interface works as expected."""
    batches1 = []
    batches2 = []

    with MetadataFlightServer() as server, \
            FlightClient(('localhost', server.port)) as client:
        reader = client.do_get(flight.Ticket(b''))
        idx = 0
        while True:
            try:
                batch, metadata = reader.read_chunk()
                batches1.append(batch)
                server_idx, = struct.unpack('<i', metadata.to_pybytes())
                assert idx == server_idx
                idx += 1
            except StopIteration:
                break

    with MetadataFlightServer() as server, \
            FlightClient(('localhost', server.port)) as client:
        reader = client.do_get(flight.Ticket(b''))
        idx = 0
        for batch, metadata in reader:
            batches2.append(batch)
            server_idx, = struct.unpack('<i', metadata.to_pybytes())
            assert idx == server_idx
            idx += 1

    assert batches1 == batches2


def test_flight_do_get_metadata_v4():
    """Try a simple do_get call with V4 metadata version."""
    table = pa.Table.from_arrays(
        [pa.array([-10, -5, 0, 5, 10])], names=['a'])
    options = pa.ipc.IpcWriteOptions(
        metadata_version=pa.ipc.MetadataVersion.V4)
    with MetadataFlightServer(options=options) as server, \
            FlightClient(('localhost', server.port)) as client:
        reader = client.do_get(flight.Ticket(b''))
        data = reader.read_all()
        assert data.equals(table)


def test_flight_do_put_metadata():
    """Try a simple do_put call with metadata."""
    data = [
        pa.array([-10, -5, 0, 5, 10])
    ]
    table = pa.Table.from_arrays(data, names=['a'])

    with MetadataFlightServer() as server, \
            FlightClient(('localhost', server.port)) as client:
        writer, metadata_reader = client.do_put(
            flight.FlightDescriptor.for_path(''),
            table.schema)
        with writer:
            for idx, batch in enumerate(table.to_batches(max_chunksize=1)):
                metadata = struct.pack('<i', idx)
                writer.write_with_metadata(batch, metadata)
                buf = metadata_reader.read()
                assert buf is not None
                server_idx, = struct.unpack('<i', buf.to_pybytes())
                assert idx == server_idx


@pytest.mark.numpy
def test_flight_do_put_limit():
    """Try a simple do_put call with a size limit."""
    large_batch = pa.RecordBatch.from_arrays([
        pa.array(np.ones(768, dtype=np.int64())),
    ], names=['a'])

    with EchoFlightServer() as server, \
        FlightClient(('localhost', server.port),
                     write_size_limit_bytes=4096) as client:
        writer, metadata_reader = client.do_put(
            flight.FlightDescriptor.for_path(''),
            large_batch.schema)
        with writer:
            with pytest.raises(flight.FlightWriteSizeExceededError,
                               match="exceeded soft limit") as excinfo:
                writer.write_batch(large_batch)
            assert excinfo.value.limit == 4096
            smaller_batches = [
                large_batch.slice(0, 384),
                large_batch.slice(384),
            ]
            for batch in smaller_batches:
                writer.write_batch(batch)
        expected = pa.Table.from_batches([large_batch])
        actual = client.do_get(flight.Ticket(b'')).read_all()
        assert expected == actual


@pytest.mark.slow
def test_cancel_do_get():
    """Test canceling a DoGet operation on the client side."""
    with ConstantFlightServer() as server, \
            FlightClient(('localhost', server.port)) as client:
        reader = client.do_get(flight.Ticket(b'ints'))
        reader.cancel()
        with pytest.raises(flight.FlightCancelledError,
                           match="(?i).*cancel.*"):
            reader.read_chunk()


@pytest.mark.threading
@pytest.mark.slow
def test_cancel_do_get_threaded():
    """Test canceling a DoGet operation from another thread."""
    with SlowFlightServer() as server, \
            FlightClient(('localhost', server.port)) as client:
        reader = client.do_get(flight.Ticket(b'ints'))

        read_first_message = threading.Event()
        stream_canceled = threading.Event()
        result_lock = threading.Lock()
        raised_proper_exception = threading.Event()

        def block_read():
            reader.read_chunk()
            read_first_message.set()
            stream_canceled.wait(timeout=5)
            try:
                reader.read_chunk()
            except flight.FlightCancelledError:
                with result_lock:
                    raised_proper_exception.set()

        thread = threading.Thread(target=block_read, daemon=True)
        thread.start()
        read_first_message.wait(timeout=5)
        reader.cancel()
        stream_canceled.set()
        thread.join(timeout=1)

        with result_lock:
            assert raised_proper_exception.is_set()


def test_streaming_do_action():
    with ConvenienceServer() as server, \
            FlightClient(('localhost', server.port)) as client:
        results = client.do_action(flight.Action('forever', b''))
        assert next(results).body == b'foo'
        # Implicit cancel when destructed
        del results


def test_roundtrip_types():
    """Make sure serializable types round-trip."""
    action = flight.Action("action1", b"action1-body")
    assert action == flight.Action.deserialize(action.serialize())

    ticket = flight.Ticket("foo")
    assert ticket == flight.Ticket.deserialize(ticket.serialize())

    result = flight.Result(b"result1")
    assert result == flight.Result.deserialize(result.serialize())

    basic_auth = flight.BasicAuth("username1", "password1")
    assert basic_auth == flight.BasicAuth.deserialize(basic_auth.serialize())

    schema_result = flight.SchemaResult(pa.schema([('a', pa.int32())]))
    assert schema_result == flight.SchemaResult.deserialize(
        schema_result.serialize())

    desc = flight.FlightDescriptor.for_command("test")
    assert desc == flight.FlightDescriptor.deserialize(desc.serialize())

    desc = flight.FlightDescriptor.for_path("a", "b", "test.arrow")
    assert desc == flight.FlightDescriptor.deserialize(desc.serialize())

    info = flight.FlightInfo(
        pa.schema([('a', pa.int32())]),
        desc,
        [
            flight.FlightEndpoint(b'', ['grpc://test']),
            flight.FlightEndpoint(
                b'',
                [flight.Location.for_grpc_tcp('localhost', 5005)],
                pa.scalar("2023-04-05T12:34:56.789012345").cast(pa.timestamp("ns")),
                b'endpoint app metadata'
            ),
        ],
        1,
        42,
        True,
        b'test app metadata'
    )
    info2 = flight.FlightInfo.deserialize(info.serialize())
    assert info.schema == info2.schema
    assert info.descriptor == info2.descriptor
    assert info.total_bytes == info2.total_bytes
    assert info.total_records == info2.total_records
    assert info.ordered == info2.ordered
    assert info.app_metadata == info2.app_metadata
    assert info.endpoints == info2.endpoints

    endpoint = flight.FlightEndpoint(
        ticket,
        ['grpc://test', flight.Location.for_grpc_tcp('localhost', 5005)],
        pa.scalar("2023-04-05T12:34:56").cast(pa.timestamp("s")),
        b'endpoint app metadata'
    )
    assert endpoint == flight.FlightEndpoint.deserialize(endpoint.serialize())


def test_roundtrip_errors():
    """Ensure that Flight errors propagate from server to client."""
    with ErrorFlightServer() as server, \
            FlightClient(('localhost', server.port)) as client:

        for arg, exc_type in ErrorFlightServer.error_cases().items():
            with pytest.raises(exc_type, match=".*foo.*"):
                list(client.do_action(flight.Action(arg, b"")))
        with pytest.raises(flight.FlightInternalError, match=".*foo.*"):
            list(client.list_flights())

        data = [pa.array([-10, -5, 0, 5, 10])]
        table = pa.Table.from_arrays(data, names=['a'])

        exceptions = {
            'internal': flight.FlightInternalError,
            'timedout': flight.FlightTimedOutError,
            'cancel': flight.FlightCancelledError,
            'unauthenticated': flight.FlightUnauthenticatedError,
            'unauthorized': flight.FlightUnauthorizedError,
        }

        for command, exception in exceptions.items():

            with pytest.raises(exception, match=".*foo.*"):
                writer, reader = client.do_put(
                    flight.FlightDescriptor.for_command(command),
                    table.schema)
                writer.write_table(table)
                writer.close()

            with pytest.raises(exception, match=".*foo.*"):
                writer, reader = client.do_put(
                    flight.FlightDescriptor.for_command(command),
                    table.schema)
                writer.close()


def test_do_put_independent_read_write():
    """Ensure that separate threads can read/write on a DoPut."""
    # ARROW-6063: previously this would cause gRPC to abort when the
    # writer was closed (due to simultaneous reads), or would hang
    # forever.
    data = [
        pa.array([-10, -5, 0, 5, 10])
    ]
    table = pa.Table.from_arrays(data, names=['a'])

    with MetadataFlightServer() as server, \
            FlightClient(('localhost', server.port)) as client:
        writer, metadata_reader = client.do_put(
            flight.FlightDescriptor.for_path(''),
            table.schema)

        count = [0]

        def _reader_thread():
            while metadata_reader.read() is not None:
                count[0] += 1

        thread = threading.Thread(target=_reader_thread)
        thread.start()

        batches = table.to_batches(max_chunksize=1)
        with writer:
            for idx, batch in enumerate(batches):
                metadata = struct.pack('<i', idx)
                writer.write_with_metadata(batch, metadata)
            # Causes the server to stop writing and end the call
            writer.done_writing()
            # Thus reader thread will break out of loop
            thread.join()
        # writer.close() won't segfault since reader thread has
        # stopped
        assert count[0] == len(batches)


def test_server_middleware_same_thread():
    """Ensure that server middleware run on the same thread as the RPC."""
    with HeaderFlightServer(middleware={
        "test": HeaderServerMiddlewareFactory(),
    }) as server, \
            FlightClient(('localhost', server.port)) as client:
        results = list(client.do_action(flight.Action(b"test", b"")))
        assert len(results) == 1
        value = results[0].body.to_pybytes()
        assert b"right value" == value


def test_middleware_reject():
    """Test rejecting an RPC with server middleware."""
    with HeaderFlightServer(middleware={
        "test": SelectiveAuthServerMiddlewareFactory(),
    }) as server, \
            FlightClient(('localhost', server.port)) as client:
        # The middleware allows this through without auth.
        with pytest.raises(pa.ArrowNotImplementedError):
            list(client.list_actions())

        # But not anything else.
        with pytest.raises(flight.FlightUnauthenticatedError):
            list(client.do_action(flight.Action(b"", b"")))

        client = FlightClient(
            ('localhost', server.port),
            middleware=[SelectiveAuthClientMiddlewareFactory()]
        )
        response = next(client.do_action(flight.Action(b"", b"")))
        assert b"password" == response.body.to_pybytes()


def test_middleware_mapping():
    """Test that middleware records methods correctly."""
    server_middleware = RecordingServerMiddlewareFactory()
    client_middleware = RecordingClientMiddlewareFactory()
    with FlightServerBase(middleware={"test": server_middleware}) as server, \
        FlightClient(
            ('localhost', server.port),
            middleware=[client_middleware]
    ) as client:

        descriptor = flight.FlightDescriptor.for_command(b"")
        with pytest.raises(NotImplementedError):
            list(client.list_flights())
        with pytest.raises(NotImplementedError):
            client.get_flight_info(descriptor)
        with pytest.raises(NotImplementedError):
            client.get_schema(descriptor)
        with pytest.raises(NotImplementedError):
            client.do_get(flight.Ticket(b""))
        with pytest.raises(NotImplementedError):
            writer, _ = client.do_put(descriptor, pa.schema([]))
            writer.close()
        with pytest.raises(NotImplementedError):
            list(client.do_action(flight.Action(b"", b"")))
        with pytest.raises(NotImplementedError):
            list(client.list_actions())
        with pytest.raises(NotImplementedError):
            writer, _ = client.do_exchange(descriptor)
            writer.close()

        expected = [
            flight.FlightMethod.LIST_FLIGHTS,
            flight.FlightMethod.GET_FLIGHT_INFO,
            flight.FlightMethod.GET_SCHEMA,
            flight.FlightMethod.DO_GET,
            flight.FlightMethod.DO_PUT,
            flight.FlightMethod.DO_ACTION,
            flight.FlightMethod.LIST_ACTIONS,
            flight.FlightMethod.DO_EXCHANGE,
        ]
        assert server_middleware.methods == expected
        assert client_middleware.methods == expected


def test_extra_info():
    with ErrorFlightServer() as server, \
            FlightClient(('localhost', server.port)) as client:
        try:
            list(client.do_action(flight.Action("protobuf", b"")))
            assert False
        except flight.FlightUnauthorizedError as e:
            assert e.extra_info is not None
            ei = e.extra_info
            assert ei == b'this is an error message'


@pytest.mark.requires_testing_data
def test_mtls():
    """Test mutual TLS (mTLS) with gRPC."""
    certs = example_tls_certs()
    table = simple_ints_table()

    with ConstantFlightServer(
            tls_certificates=[certs["certificates"][0]],
            verify_client=True,
            root_certificates=certs["root_cert"]) as s, \
        FlightClient(
            ('localhost', s.port),
            tls_root_certs=certs["root_cert"],
            cert_chain=certs["certificates"][0].cert,
            private_key=certs["certificates"][0].key) as client:
        data = client.do_get(flight.Ticket(b'ints')).read_all()
        assert data.equals(table)


def test_doexchange_get():
    """Emulate DoGet with DoExchange."""
    expected = pa.Table.from_arrays([
        pa.array(range(0, 10 * 1024))
    ], names=["a"])

    with ExchangeFlightServer() as server, \
            FlightClient(("localhost", server.port)) as client:
        descriptor = flight.FlightDescriptor.for_command(b"get")
        writer, reader = client.do_exchange(descriptor)
        with writer:
            table = reader.read_all()
        assert expected == table


def test_doexchange_put():
    """Emulate DoPut with DoExchange."""
    data = pa.Table.from_arrays([
        pa.array(range(0, 10 * 1024))
    ], names=["a"])
    batches = data.to_batches(max_chunksize=512)

    with ExchangeFlightServer() as server, \
            FlightClient(("localhost", server.port)) as client:
        descriptor = flight.FlightDescriptor.for_command(b"put")
        writer, reader = client.do_exchange(descriptor)
        with writer:
            writer.begin(data.schema)
            for batch in batches:
                writer.write_batch(batch)
            writer.done_writing()
            chunk = reader.read_chunk()
            assert chunk.data is None
            expected_buf = str(len(batches)).encode("utf-8")
            assert chunk.app_metadata == expected_buf


def test_doexchange_echo():
    """Try a DoExchange echo server."""
    data = pa.Table.from_arrays([
        pa.array(range(0, 10 * 1024))
    ], names=["a"])
    batches = data.to_batches(max_chunksize=512)

    with ExchangeFlightServer() as server, \
            FlightClient(("localhost", server.port)) as client:
        descriptor = flight.FlightDescriptor.for_command(b"echo")
        writer, reader = client.do_exchange(descriptor)
        with writer:
            # Read/write metadata before starting data.
            for i in range(10):
                buf = str(i).encode("utf-8")
                writer.write_metadata(buf)
                chunk = reader.read_chunk()
                assert chunk.data is None
                assert chunk.app_metadata == buf

            # Now write data without metadata.
            writer.begin(data.schema)
            for batch in batches:
                writer.write_batch(batch)
                assert reader.schema == data.schema
                chunk = reader.read_chunk()
                assert chunk.data == batch
                assert chunk.app_metadata is None

            # And write data with metadata.
            for i, batch in enumerate(batches):
                buf = str(i).encode("utf-8")
                writer.write_with_metadata(batch, buf)
                chunk = reader.read_chunk()
                assert chunk.data == batch
                assert chunk.app_metadata == buf


def test_doexchange_echo_v4():
    """Try a DoExchange echo server using the V4 metadata version."""
    data = pa.Table.from_arrays([
        pa.array(range(0, 10 * 1024))
    ], names=["a"])
    batches = data.to_batches(max_chunksize=512)

    options = pa.ipc.IpcWriteOptions(
        metadata_version=pa.ipc.MetadataVersion.V4)
    with ExchangeFlightServer(options=options) as server, \
            FlightClient(("localhost", server.port)) as client:
        descriptor = flight.FlightDescriptor.for_command(b"echo")
        writer, reader = client.do_exchange(descriptor)
        with writer:
            # Now write data without metadata.
            writer.begin(data.schema, options=options)
            for batch in batches:
                writer.write_batch(batch)
                assert reader.schema == data.schema
                chunk = reader.read_chunk()
                assert chunk.data == batch
                assert chunk.app_metadata is None


def test_doexchange_transform():
    """Transform a table with a service."""
    data = pa.Table.from_arrays([
        pa.array(range(0, 1024)),
        pa.array(range(1, 1025)),
        pa.array(range(2, 1026)),
    ], names=["a", "b", "c"])
    expected = pa.Table.from_arrays([
        pa.array(range(3, 1024 * 3 + 3, 3)),
    ], names=["sum"])

    with ExchangeFlightServer() as server, \
            FlightClient(("localhost", server.port)) as client:
        descriptor = flight.FlightDescriptor.for_command(b"transform")
        writer, reader = client.do_exchange(descriptor)
        with writer:
            writer.begin(data.schema)
            writer.write_table(data)
            writer.done_writing()
            table = reader.read_all()
        assert expected == table


def test_middleware_multi_header():
    """Test sending/receiving multiple (binary-valued) headers."""
    with MultiHeaderFlightServer(middleware={
        "test": MultiHeaderServerMiddlewareFactory(),
    }) as server:
        headers = MultiHeaderClientMiddlewareFactory()
        with FlightClient(
                ('localhost', server.port),
                middleware=[headers]) as client:
            response = next(client.do_action(flight.Action(b"", b"")))
            # The server echoes the headers it got back to us.
            raw_headers = response.body.to_pybytes().decode("utf-8")
            client_headers = ast.literal_eval(raw_headers)
            # Don't directly compare; gRPC may add headers like User-Agent.
            for header, values in MultiHeaderClientMiddleware.EXPECTED.items():
                header = header.lower()
                if isinstance(header, bytes):
                    header = header.decode("ascii")
                assert client_headers.get(header) == values
                assert headers.last_headers.get(header) == values


@pytest.mark.requires_testing_data
def test_generic_options():
    """Test setting generic client options."""
    certs = example_tls_certs()

    with ConstantFlightServer(tls_certificates=certs["certificates"]) as s:
        # Try setting a string argument that will make requests fail
        options = [("grpc.ssl_target_name_override", "fakehostname")]
        client = flight.connect(('localhost', s.port),
                                tls_root_certs=certs["root_cert"],
                                generic_options=options)
        with pytest.raises(flight.FlightUnavailableError):
            client.do_get(flight.Ticket(b'ints'))
        client.close()
        # Try setting an int argument that will make requests fail
        options = [("grpc.max_receive_message_length", 32)]
        client = flight.connect(('localhost', s.port),
                                tls_root_certs=certs["root_cert"],
                                generic_options=options)
        with pytest.raises((pa.ArrowInvalid, flight.FlightCancelledError)):
            client.do_get(flight.Ticket(b'ints'))
        client.close()


class CancelFlightServer(FlightServerBase):
    """A server for testing StopToken."""

    def do_get(self, context, ticket):
        schema = pa.schema([])
        rb = pa.RecordBatch.from_arrays([], schema=schema)
        return flight.GeneratorStream(schema, itertools.repeat(rb))

    def do_exchange(self, context, descriptor, reader, writer):
        schema = pa.schema([])
        rb = pa.RecordBatch.from_arrays([], schema=schema)
        writer.begin(schema)
        while not context.is_cancelled():
            writer.write_batch(rb)
            time.sleep(0.5)


@pytest.mark.threading
def test_interrupt():
    if threading.current_thread().ident != threading.main_thread().ident:
        pytest.skip("test only works from main Python thread")

    def signal_from_thread():
        time.sleep(0.5)
        signal.raise_signal(signal.SIGINT)

    exc_types = (KeyboardInterrupt, pa.ArrowCancelled)

    def test(read_all):
        try:
            try:
                t = threading.Thread(target=signal_from_thread)
                with pytest.raises(exc_types) as exc_info:
                    t.start()
                    read_all()
            finally:
                t.join()
        except KeyboardInterrupt:
            # In case KeyboardInterrupt didn't interrupt read_all
            # above, at least prevent it from stopping the test suite
            pytest.fail("KeyboardInterrupt didn't interrupt Flight read_all")
        # __context__ is sometimes None
        e = exc_info.value
        assert isinstance(e, (pa.ArrowCancelled, KeyboardInterrupt)) or \
            isinstance(e.__context__, (pa.ArrowCancelled, KeyboardInterrupt))

    with CancelFlightServer() as server, \
            FlightClient(("localhost", server.port)) as client:

        reader = client.do_get(flight.Ticket(b""))
        test(reader.read_all)

        descriptor = flight.FlightDescriptor.for_command(b"echo")
        writer, reader = client.do_exchange(descriptor)
        test(reader.read_all)
        try:
            writer.close()
        except (KeyboardInterrupt, flight.FlightCancelledError):
            # Silence the Cancelled/Interrupt exception
            pass


def test_never_sends_data():
    # Regression test for ARROW-12779
    match = "application server implementation error"
    with NeverSendsDataFlightServer() as server, \
            flight.connect(('localhost', server.port)) as client:
        with pytest.raises(flight.FlightServerError, match=match):
            client.do_get(flight.Ticket(b'')).read_all()

        # Check that the server handler will ignore empty tables
        # up to a certain extent
        table = client.do_get(flight.Ticket(b'yield_data')).read_all()
        assert table.num_rows == 5


@pytest.mark.large_memory
@pytest.mark.slow
def test_large_descriptor():
    # Regression test for ARROW-13253. Placed here with appropriate marks
    # since some CI pipelines can't run the C++ equivalent
    large_descriptor = flight.FlightDescriptor.for_command(
        b' ' * (2 ** 31 + 1))
    with FlightServerBase() as server, \
            flight.connect(('localhost', server.port)) as client:
        with pytest.raises(OSError,
                           match="Failed to serialize Flight descriptor"):
            writer, _ = client.do_put(large_descriptor, pa.schema([]))
            writer.close()
        with pytest.raises(pa.ArrowException,
                           match="Failed to serialize Flight descriptor"):
            client.do_exchange(large_descriptor)


@pytest.mark.large_memory
@pytest.mark.slow
def test_large_metadata_client():
    # Regression test for ARROW-13253
    descriptor = flight.FlightDescriptor.for_command(b'')
    metadata = b' ' * (2 ** 31 + 1)
    with EchoFlightServer() as server, \
            flight.connect(('localhost', server.port)) as client:
        with pytest.raises(pa.ArrowCapacityError,
                           match="app_metadata size overflow"):
            writer, _ = client.do_put(descriptor, pa.schema([]))
            with writer:
                writer.write_metadata(metadata)
                writer.close()
        with pytest.raises(pa.ArrowCapacityError,
                           match="app_metadata size overflow"):
            writer, reader = client.do_exchange(descriptor)
            with writer:
                writer.write_metadata(metadata)

    del metadata
    with LargeMetadataFlightServer() as server, \
            flight.connect(('localhost', server.port)) as client:
        with pytest.raises(flight.FlightServerError,
                           match="app_metadata size overflow"):
            reader = client.do_get(flight.Ticket(b''))
            reader.read_all()
        with pytest.raises(pa.ArrowException,
                           match="app_metadata size overflow"):
            writer, reader = client.do_exchange(descriptor)
            with writer:
                reader.read_all()


class ActionNoneFlightServer(EchoFlightServer):
    """A server that implements a side effect to a non iterable action."""
    VALUES = []

    def do_action(self, context, action):
        if action.type == "get_value":
            return [json.dumps(self.VALUES).encode('utf-8')]
        elif action.type == "append":
            self.VALUES.append(True)
            return None
        raise NotImplementedError


def test_none_action_side_effect():
    """Ensure that actions are executed even when we don't consume iterator.

    See https://issues.apache.org/jira/browse/ARROW-14255
    """

    with ActionNoneFlightServer() as server, \
            FlightClient(('localhost', server.port)) as client:
        client.do_action(flight.Action("append", b""))
        r = client.do_action(flight.Action("get_value", b""))
        assert json.loads(next(r).body.to_pybytes()) == [True]


@pytest.mark.slow  # Takes a while for gRPC to "realize" writes fail
def test_write_error_propagation():
    """
    Ensure that exceptions during writing preserve error context.

    See https://issues.apache.org/jira/browse/ARROW-16592.
    """
    expected_message = "foo"
    expected_info = b"bar"
    exc = flight.FlightCancelledError(
        expected_message, extra_info=expected_info)
    descriptor = flight.FlightDescriptor.for_command(b"")
    schema = pa.schema([("int64", pa.int64())])

    class FailServer(flight.FlightServerBase):
        def do_put(self, context, descriptor, reader, writer):
            raise exc

        def do_exchange(self, context, descriptor, reader, writer):
            raise exc

    with FailServer() as server, \
            FlightClient(('localhost', server.port)) as client:
        # DoPut
        writer, reader = client.do_put(descriptor, schema)

        # Set a concurrent reader - ensure this doesn't block the
        # writer side from calling Close()
        def _reader():
            try:
                while True:
                    reader.read()
            except flight.FlightError:
                return

        thread = threading.Thread(target=_reader, daemon=True)
        thread.start()

        with pytest.raises(flight.FlightCancelledError) as exc_info:
            while True:
                writer.write_batch(pa.record_batch([[1]], schema=schema))
        assert exc_info.value.extra_info == expected_info

        with pytest.raises(flight.FlightCancelledError) as exc_info:
            writer.close()
        assert exc_info.value.extra_info == expected_info
        thread.join()

        # DoExchange
        writer, reader = client.do_exchange(descriptor)

        def _reader():
            try:
                while True:
                    reader.read_chunk()
            except flight.FlightError:
                return

        thread = threading.Thread(target=_reader, daemon=True)
        thread.start()
        with pytest.raises(flight.FlightCancelledError) as exc_info:
            while True:
                writer.write_metadata(b" ")
        assert exc_info.value.extra_info == expected_info

        with pytest.raises(flight.FlightCancelledError) as exc_info:
            writer.close()
        assert exc_info.value.extra_info == expected_info
        thread.join()


def test_interpreter_shutdown():
    """
    Ensure that the gRPC server is stopped at interpreter shutdown.

    See https://issues.apache.org/jira/browse/ARROW-16597.
    """
    util.invoke_script("arrow_16597.py")


class TracingFlightServer(FlightServerBase):
    """A server that echoes back trace context values."""

    def do_action(self, context, action):
        trace_context = context.get_middleware("tracing").trace_context
        # Don't turn this method into a generator since then
        # trace_context will be evaluated after we've exited the scope
        # of the OTel span (and so the value we want won't be present)
        return ((f"{key}: {value}").encode("utf-8")
                for (key, value) in trace_context.items())


def test_tracing():
    with TracingFlightServer(middleware={
            "tracing": flight.TracingServerMiddlewareFactory(),
    }) as server, \
            FlightClient(('localhost', server.port)) as client:
        # We can't tell if Arrow was built with OpenTelemetry support,
        # so we can't count on any particular values being there; we
        # can only ensure things don't blow up either way.
        options = flight.FlightCallOptions(headers=[
            # Pretend we have an OTel implementation
            (b"traceparent", b"00-000ff00f00f0ff000f0f00ff0f00fff0-"
                             b"000f0000f0f00000-00"),
            (b"tracestate", b""),
        ])
        for value in client.do_action((b"", b""), options=options):
            pass


def test_do_put_does_not_crash_when_schema_is_none():
    client = FlightClient('grpc+tls://localhost:9643',
                          disable_server_verification=True)
    msg = ("Argument 'schema' has incorrect type "
           r"\(expected pyarrow.lib.Schema, got NoneType\)")
    with pytest.raises(TypeError, match=msg):
        client.do_put(flight.FlightDescriptor.for_command('foo'),
                      schema=None)


def test_headers_trailers():
    """Ensure that server-sent headers/trailers make it through."""

    class HeadersTrailersFlightServer(FlightServerBase):
        def get_flight_info(self, context, descriptor):
            context.add_header("x-header", "header-value")
            context.add_header("x-header-bin", "header\x01value")
            context.add_trailer("x-trailer", "trailer-value")
            context.add_trailer("x-trailer-bin", "trailer\x01value")
            return flight.FlightInfo(
                pa.schema([]),
                descriptor,
                []
            )

    class HeadersTrailersMiddlewareFactory(ClientMiddlewareFactory):
        def __init__(self):
            self.headers = []

        def start_call(self, info):
            return HeadersTrailersMiddleware(self)

    class HeadersTrailersMiddleware(ClientMiddleware):
        def __init__(self, factory):
            self.factory = factory

        def received_headers(self, headers):
            for key, values in headers.items():
                for value in values:
                    self.factory.headers.append((key, value))

    factory = HeadersTrailersMiddlewareFactory()
    with HeadersTrailersFlightServer() as server, \
            FlightClient(("localhost", server.port), middleware=[factory]) as client:
        client.get_flight_info(flight.FlightDescriptor.for_path(""))
        assert ("x-header", "header-value") in factory.headers
        assert ("x-header-bin", b"header\x01value") in factory.headers
        assert ("x-trailer", "trailer-value") in factory.headers
        assert ("x-trailer-bin", b"trailer\x01value") in factory.headers<|MERGE_RESOLUTION|>--- conflicted
+++ resolved
@@ -57,13 +57,11 @@
 
     flight = None
     class MockContextManager:
-<<<<<<< HEAD
         def __init__(self, *args, **kwargs):
-=======
+          pass
         def __enter__(self):
             return self
         def __exit__(self, exc_type, exc_val, exc_tb):
->>>>>>> 68444213
             pass
     class FlightServerBase(MockContextManager):
         pass
